[package]
name = "bevy_asset_loader"
version = "0.11.0-github.main"
authors = ["Niklas Eicker <git@nikl.me>"]
edition = "2021"
license = "MIT OR Apache-2.0"
description = "Bevy plugin for asset loading"
repository = "https://github.com/NiklasEi/bevy_asset_loader"
homepage = "https://github.com/NiklasEi/bevy_asset_loader"
documentation = "https://docs.rs/bevy_asset_loader"
keywords = ["bevy", "gamedev", "asset", "assets"]
categories = ["game-development"]
readme = "../README.md"

[features]
2d = ["bevy/bevy_sprite", "bevy_asset_loader_derive/2d"]
# This feature adds support for bevy's StandardMaterial assets
3d = ["bevy/bevy_pbr", "bevy_asset_loader_derive/3d"]
dynamic_assets = ["bevy_asset_ron", "serde"]
progress_tracking = ["iyes_progress"]
progress_tracking_stageless = ["iyes_progress/iyes_loopless"]
stageless = ["iyes_loopless"]

[dependencies]
bevy = { version = "0.7", default-features = false }
bevy_asset_loader_derive = { version = "=0.11.0-github.main", path = "../bevy_asset_loader_derive" }
bevy_asset_ron = { version = "0.4", optional = true }
serde = { version = "1", optional = true }
iyes_progress = { version = "0.3", optional = true }
iyes_loopless = { version = "0.5", optional = true }

[dev-dependencies]
bevy = { version = "0.7", features = ["vorbis"] }
iyes_progress = { version = "0.3" }
<<<<<<< HEAD
iyes_loopless = { version = "0.5" }
trybuild = "1.0"
=======
trybuild = { version = "1.0" }
bevy-inspector-egui = { version = "0.10.0" }
>>>>>>> 25c8df39

[package.metadata.docs.rs]
all-features = true
rustdoc-args = ["--cfg", "docsrs"]

[[example]]
name = "two_collections"
path = "examples/two_collections.rs"

[[example]]
name = "atlas_from_grid"
path = "examples/atlas_from_grid.rs"
required-features = ["2d"]

[[example]]
name = "init_resource"
path = "examples/init_resource.rs"

[[example]]
name = "dynamic_asset"
path = "examples/dynamic_asset.rs"

[[example]]
name = "dynamic_asset_ron"
path = "examples/dynamic_asset_ron.rs"
required-features = ["2d", "dynamic_assets"]

[[example]]
name = "no_loading_state"
path = "examples/no_loading_state.rs"

[[example]]
name = "standard_material"
path = "examples/standard_material.rs"
required-features = ["3d"]

[[example]]
name = "progress_tracking"
path = "examples/progress_tracking.rs"
required-features = ["progress_tracking"]

[[example]]
<<<<<<< HEAD
name = "stageless"
path = "examples/stageless.rs"
required-features = ["stageless"]

[[example]]
name = "stageless_dynamic_asset"
path = "examples/stageless_dynamic_asset.rs"
required-features = ["stageless"]

[[example]]
name = "stageless_progress"
path = "examples/stageless_progress.rs"
required-features = [
  "progress_tracking_stageless",
  "stageless",
  "progress_tracking"
]

[[example]]
name = "stageless_dynamic_ron"
path = "examples/stageless_dynamic_ron.rs"
required-features = ["2d", "dynamic_assets", "stageless"]
=======
name = "full_collection"
path = "examples/full_collection.rs"
required-features = ["2d", "3d"]

[[example]]
name = "full_dynamic_collection"
path = "examples/full_dynamic_collection.rs"
required-features = ["2d", "3d", "dynamic_assets"]
>>>>>>> 25c8df39
<|MERGE_RESOLUTION|>--- conflicted
+++ resolved
@@ -32,13 +32,9 @@
 [dev-dependencies]
 bevy = { version = "0.7", features = ["vorbis"] }
 iyes_progress = { version = "0.3" }
-<<<<<<< HEAD
 iyes_loopless = { version = "0.5" }
-trybuild = "1.0"
-=======
 trybuild = { version = "1.0" }
 bevy-inspector-egui = { version = "0.10.0" }
->>>>>>> 25c8df39
 
 [package.metadata.docs.rs]
 all-features = true
@@ -81,7 +77,6 @@
 required-features = ["progress_tracking"]
 
 [[example]]
-<<<<<<< HEAD
 name = "stageless"
 path = "examples/stageless.rs"
 required-features = ["stageless"]
@@ -104,7 +99,8 @@
 name = "stageless_dynamic_ron"
 path = "examples/stageless_dynamic_ron.rs"
 required-features = ["2d", "dynamic_assets", "stageless"]
-=======
+
+[[example]]
 name = "full_collection"
 path = "examples/full_collection.rs"
 required-features = ["2d", "3d"]
@@ -112,5 +108,4 @@
 [[example]]
 name = "full_dynamic_collection"
 path = "examples/full_dynamic_collection.rs"
-required-features = ["2d", "3d", "dynamic_assets"]
->>>>>>> 25c8df39
+required-features = ["2d", "3d", "dynamic_assets"]