use bevy::prelude::*;
use bevy_asset_loader::{AssetCollection, AssetLoader};

const PLAYER_SPEED: f32 = 5.;

/// This example shows how to load multiple asset collections with one [AssetLoader]
fn main() {
<<<<<<< HEAD
    let mut app = App::new();
    AssetLoader::new(MyStates::AssetLoading, MyStates::Next)
=======
    let mut app = App::build();
    AssetLoader::new(MyStates::AssetLoading)
        .continue_to_state(MyStates::Next)
>>>>>>> ed4e825f
        .with_collection::<TextureAssets>()
        .with_collection::<AudioAssets>()
        .build(&mut app);
    app.add_state(MyStates::AssetLoading)
        .add_plugins(DefaultPlugins)
        .add_system_set(
            SystemSet::on_enter(MyStates::Next)
                .with_system(spawn_player_and_tree.system())
                .with_system(play_background_audio.system()),
        )
        .add_system_set(SystemSet::on_update(MyStates::Next).with_system(move_player.system()))
        .run();
}

#[derive(AssetCollection)]
struct AudioAssets {
    #[asset(path = "audio/background.ogg")]
    background: Handle<AudioSource>,
}

#[derive(AssetCollection)]
struct TextureAssets {
    #[asset(path = "textures/player.png")]
    player: Handle<Texture>,
    #[asset(path = "textures/tree.png")]
    tree: Handle<Texture>,
    #[asset(folder = "textures")]
    _textures: Vec<HandleUntyped>,
}

#[derive(Component)]
struct Player;

fn spawn_player_and_tree(
    mut commands: Commands,
    texture_assets: Res<TextureAssets>,
    mut materials: ResMut<Assets<ColorMaterial>>,
) {
    commands.spawn_bundle(OrthographicCameraBundle::new_2d());
    commands
        .spawn_bundle(SpriteBundle {
            material: materials.add(texture_assets.player.clone().into()),
            transform: Transform::from_translation(Vec3::new(0., 0., 1.)),
            ..Default::default()
        })
        .insert(Player);
    commands.spawn_bundle(SpriteBundle {
        material: materials.add(texture_assets.tree.clone().into()),
        transform: Transform::from_translation(Vec3::new(50., 30., 1.)),
        ..Default::default()
    });
}

fn play_background_audio(audio_assets: Res<AudioAssets>, audio: Res<Audio>) {
    audio.play(audio_assets.background.clone());
}

fn move_player(input: Res<Input<KeyCode>>, mut player: Query<&mut Transform, With<Player>>) {
    let mut movement = Vec3::new(0., 0., 0.);
    if input.pressed(KeyCode::W) {
        movement.y += 1.;
    }
    if input.pressed(KeyCode::S) {
        movement.y -= 1.;
    }
    if input.pressed(KeyCode::A) {
        movement.x -= 1.;
    }
    if input.pressed(KeyCode::D) {
        movement.x += 1.;
    }
    if movement == Vec3::ZERO {
        return;
    }
    movement = movement.normalize() * PLAYER_SPEED;
    let mut transform = player.single_mut();
    transform.translation += movement;
}

#[derive(Clone, Eq, PartialEq, Debug, Hash)]
enum MyStates {
    AssetLoading,
    Next,
}<|MERGE_RESOLUTION|>--- conflicted
+++ resolved
@@ -5,14 +5,9 @@
 
 /// This example shows how to load multiple asset collections with one [AssetLoader]
 fn main() {
-<<<<<<< HEAD
     let mut app = App::new();
-    AssetLoader::new(MyStates::AssetLoading, MyStates::Next)
-=======
-    let mut app = App::build();
     AssetLoader::new(MyStates::AssetLoading)
         .continue_to_state(MyStates::Next)
->>>>>>> ed4e825f
         .with_collection::<TextureAssets>()
         .with_collection::<AudioAssets>()
         .build(&mut app);
