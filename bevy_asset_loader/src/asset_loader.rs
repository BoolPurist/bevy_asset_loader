--- conflicted
+++ resolved
@@ -167,7 +167,6 @@
         }
     }
 
-<<<<<<< HEAD
     /// Create a new [`AssetLoader`]
     ///
     /// This function takes a [`State`](bevy_ecs::schedule::State) during which all asset collections will
@@ -226,10 +225,7 @@
         }
     }
 
-    /// The [`AssetLoader`] will set this [`State`](bevy_ecs::schedule::State) after all asset collections
-=======
     /// The [`AssetLoader`] will set this [`State`] after all asset collections
->>>>>>> 2e4c5fd2
     /// are loaded and inserted as resources.
     /// ```edition2021
     /// # use bevy_asset_loader::{AssetLoader, AssetCollection};
@@ -444,7 +440,6 @@
         self
     }
 
-<<<<<<< HEAD
     /// Add any [`FromWorld`](bevy_ecs::world::FromWorld) resource to be initialized after all asset collections are loaded.
     /// ```edition2021
     /// # use bevy_asset_loader::{AssetLoader, AssetCollection};
@@ -493,7 +488,10 @@
     #[cfg(feature = "stageless")]
     pub fn init_resource<A: FromWorld + Send + Sync + 'static>(mut self) -> Self {
         self.finalize_transition_stage.add_enter_system(LoadingState::Finalize, systems::init_resource::<A>.exclusive_system());
-=======
+
+        self
+    }
+
     /// Register a dynamic asset collection file to be loaded and used for resolving asset keys.
     ///
     /// The file will be loaded as [`DynamicAssetCollection`].
@@ -506,7 +504,6 @@
     ) -> Self {
         self.dynamic_asset_collections
             .push(dynamic_asset_collection_file.to_owned());
->>>>>>> 2e4c5fd2
 
         self
     }
