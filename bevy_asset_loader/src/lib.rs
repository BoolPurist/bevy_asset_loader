--- conflicted
+++ resolved
@@ -89,19 +89,6 @@
 #![warn(unused_imports, missing_docs)]
 #![cfg_attr(docsrs, feature(doc_cfg))]
 
-<<<<<<< HEAD
-mod asset_collection;
-mod asset_loader;
-
-pub use crate::asset_collection::{AssetCollection, AssetCollectionApp, AssetCollectionWorld};
-pub use crate::asset_loader::{
-    AssetLoader, DynamicAsset, DynamicAssetCollection, DynamicAssetType, DynamicAssets,
-    StandardDynamicAsset,
-};
-
-#[cfg(feature = "dynamic_assets")]
-pub use crate::asset_loader::{DynamicAssetCollections, StandardDynamicAssetCollection};
-=======
 /// Trait definition for types that represent a collection of assets
 ///
 /// And extension traits to insert said collections into your Bevy app or world
@@ -110,17 +97,19 @@
 pub mod dynamic_asset;
 /// A game state responsible for loading assets
 pub mod loading_state;
->>>>>>> 74a18d44
 
 #[doc(hidden)]
 pub mod prelude {
     #[doc(hidden)]
     #[cfg(feature = "dynamic_assets")]
-    pub use crate::dynamic_asset::{DynamicAssetCollection, DynamicAssetCollections};
+    pub use crate::dynamic_asset::{DynamicAssetCollections, StandardDynamicAssetCollection};
     #[doc(hidden)]
     pub use crate::{
         asset_collection::{AssetCollection, AssetCollectionApp, AssetCollectionWorld},
-        dynamic_asset::{DynamicAsset, DynamicAssets},
+        dynamic_asset::{
+            DynamicAsset, DynamicAssetCollection, DynamicAssetType, DynamicAssets,
+            StandardDynamicAsset,
+        },
         loading_state::{LoadingState, LoadingStateAppExt},
     };
 }
