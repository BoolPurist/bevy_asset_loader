--- conflicted
+++ resolved
@@ -12,15 +12,11 @@
 use bevy::sprite::TextureAtlas;
 
 use crate::dynamic_asset::{DynamicAssetCollection, DynamicAssets};
-<<<<<<< HEAD
 use bevy::reflect::TypePath;
-=======
-use bevy::reflect::{TypePath, TypeUuid};
-#[cfg(any(feature = "3d", feature = "2d"))]
-use bevy::render::render_resource::SamplerDescriptor;
 #[cfg(any(feature = "3d", feature = "2d"))]
 use bevy::render::texture::ImageSampler;
->>>>>>> 412b9a9b
+#[cfg(any(feature = "3d", feature = "2d"))]
+use bevy::render::texture::ImageSamplerDescriptor;
 use bevy::utils::HashMap;
 use serde::{Deserialize, Deserializer};
 
@@ -112,11 +108,11 @@
 }
 
 #[cfg(any(feature = "3d", feature = "2d"))]
-impl From<ImageSamplerType> for SamplerDescriptor<'_> {
+impl From<ImageSamplerType> for ImageSamplerDescriptor {
     fn from(value: ImageSamplerType) -> Self {
         match value {
-            ImageSamplerType::Nearest => ImageSampler::nearest_descriptor(),
-            ImageSamplerType::Linear => ImageSampler::linear_descriptor(),
+            ImageSamplerType::Nearest => ImageSamplerDescriptor::nearest(),
+            ImageSamplerType::Linear => ImageSamplerDescriptor::linear(),
         }
     }
 }
@@ -142,7 +138,7 @@
                 .collect(),
             #[cfg(any(feature = "3d", feature = "2d"))]
             StandardDynamicAsset::Image { path, .. } => {
-                vec![asset_server.load_untyped(path)]
+                vec![asset_server.load::<Image>(path).untyped()]
             }
             #[cfg(feature = "3d")]
             StandardDynamicAsset::StandardMaterial { path } => {
@@ -169,27 +165,29 @@
                 let mut handle = asset_server.load(path);
                 if let Some(sampler) = sampler {
                     let mut images = cell
-                        .get_resource_mut::<::bevy::asset::Assets<::bevy::render::texture::Image>>()
+                        .get_resource_mut::<Assets<Image>>()
                         .expect("Cannot get resource Assets<Image>");
                     let image = images.get_mut(&handle).unwrap();
 
-                    let is_different_sampler =
-                        if let ImageSampler::Descriptor(descriptor) = &image.sampler_descriptor {
-                            !descriptor.eq(&sampler.clone().into())
-                        } else {
-                            false
-                        };
+                    let is_different_sampler = if let ImageSampler::Descriptor(descriptor) =
+                        &image.sampler
+                    {
+                        let configured_descriptor: ImageSamplerDescriptor = sampler.clone().into();
+                        !descriptor.as_wgpu().eq(&configured_descriptor.as_wgpu())
+                    } else {
+                        false
+                    };
 
                     if is_different_sampler {
                         let mut cloned_image = image.clone();
-                        cloned_image.sampler_descriptor = sampler.clone().into();
+                        cloned_image.sampler = sampler.clone().into();
                         handle = images.add(cloned_image);
                     } else {
-                        image.sampler_descriptor = sampler.clone().into();
+                        image.sampler = sampler.clone().into();
                     }
                 }
 
-                Ok(DynamicAssetType::Single(handle.clone_untyped()))
+                Ok(DynamicAssetType::Single(handle.untyped()))
             }
             #[cfg(feature = "3d")]
             StandardDynamicAsset::StandardMaterial { path } => {
