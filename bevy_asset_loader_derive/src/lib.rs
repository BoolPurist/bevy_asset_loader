--- conflicted
+++ resolved
@@ -182,29 +182,16 @@
         tokens
     }));
     let create_function = quote! {
-<<<<<<< HEAD
         fn create(world: &mut World) -> Self {
             let from_world_fields = (#prepare_from_world);
             world.resource_scope(
-                |world, asset_keys: Mut<::bevy_asset_loader::DynamicAssets>| {
+                |world, asset_keys: Mut<::bevy_asset_loader::dynamic_asset::DynamicAssets>| {
                     #name {
                         #asset_creation
                     }
                 },
             )
         }
-=======
-            fn create(world: &mut World) -> Self {
-                let from_world_fields = (#prepare_from_world);
-                let cell = world.cell();
-                let asset_server = cell.get_resource::<AssetServer>().expect("Cannot get AssetServer");
-                let asset_keys = cell.get_resource::<bevy_asset_loader::prelude::DynamicAssets>().expect("Cannot get bevy_asset_loader::prelude::DynamicAssets");
-                #conditional_asset_collections
-                #name {
-                    #asset_creation
-                }
-            }
->>>>>>> 74a18d44
     };
 
     let impl_asset_collection = quote! {
